[build-system]
requires = ["setuptools>=61.0", "wheel"]
build-backend = "setuptools.build_meta"

[project]
name = "project-recommender"
version = "0.0.1"
description = "TF-IDF project recommender with NLP"
readme = "README.md"
license = { text = "MIT" }
authors = [
  { name = "Thomas Shaw" },
  { name = "Oliver Staples" },
<<<<<<< HEAD
  { name = "Vaideha Sathe"}
  ]
=======
  { name = "Vaideha Sathe" }
]
>>>>>>> e9ea2b64

dependencies = [
  "click==8.3.0",
  "colorama==0.4.6",
  "iniconfig==2.3.0",
  "joblib==1.5.2",
  "nltk==3.9.2",
  "numpy==2.3.4",
  "packaging==25.0",
  "pandas==2.3.3",
  "pdfplumber==0.11.7",
  "pluggy==1.6.0",
  "Pygments==2.19.2",
  "pytest==8.4.2",
  "python-dateutil==2.9.0.post0",
  "pytz==2025.2",
  "regex==2025.10.23",
  "scipy==1.16.2",
  "six==1.17.0",
  "scikit-learn==1.7.2",
  "tqdm==4.67.1",
  "tzdata==2025.2",
  "wheel==0.45.1"
]

[project.urls]
Homepage = "https://github.com/VaidehaSathe/SoftwareEngineeringProject2025"
<|MERGE_RESOLUTION|>--- conflicted
+++ resolved
@@ -11,13 +11,8 @@
 authors = [
   { name = "Thomas Shaw" },
   { name = "Oliver Staples" },
-<<<<<<< HEAD
-  { name = "Vaideha Sathe"}
-  ]
-=======
   { name = "Vaideha Sathe" }
 ]
->>>>>>> e9ea2b64
 
 dependencies = [
   "click==8.3.0",
