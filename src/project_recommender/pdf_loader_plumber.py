"""
pdf_loader_plumber.py
Date: 28/10/2025
<<<<<<< HEAD

Description: Reads PDFs from data/raw_PDF and re-writes them as CVS into data/projects_CSVs
with [title,primary_theme,supervisors,description]
=======
--------------------------------------------------------#
Description: Reads PDF files and parses into raw text
Input: All (or single) PDFs inside data/raw_PDFs/
Output: project_summary.csv to data/project_CSVs/ 
        [title,primary_theme,supervisors,description]
>>>>>>> ee90fb21

Input: PDF files (reads them from data/raw_PDFs directory)

Output: CSVs (writes them from data/projects_CSVs)

<<<<<<< HEAD
Notes: 
This file only runs from terminal when in src/project_recommender

How to:
- Process all PDFs in data/raw_PDFs and write single CSV:
python src/project_recommender/pdf_loader_plumber.py

- Process a single PDF (filename looked for in data/raw_PDFs if not given as a path)
python src/project_recommender/pdf_loader_plumber.py somefile.pdf

- Specify explicit output file
python src/project_recommender/pdf_loader_plumber.py -o data/project_CSVs/my_projects.csv
=======
  # Specify explicit output file
  python src/project_recommender/pdf_loader_plumber.py -o data/project_CSVs/my_projects.csv
--------------------------------------------------------#
>>>>>>> ee90fb21
"""

from pathlib import Path
import re
from typing import List, Dict, Optional, Union
import pdfplumber
import pandas as pd
import logging
from .loader import (  # from src.project_recommender.loader import (
    REPO_ROOT,
    RAW_PDF_DIR,
    CSV_OUTPUT_DIR,
    CSV_TOK_OUTPUT_DIR,
)

logging.basicConfig(level=logging.INFO, format="%(levelname)s: %(message)s")
logger = logging.getLogger(__name__)

# --- labels / config ---
LABEL_TITLE = "project no & title"
# keep old single-string constant for backward clarity, but we'll use SUPERVISOR_LABELS below
LABEL_SUPERVISORS = "supervisors"
LABEL_DESCRIPTION = "project description"
LABEL_PRIMARY_THEME = "primary theme"

# Accept multiple variants for the supervisors label (case-insensitive match)
SUPERVISOR_LABELS = {"supervisors", "supervisor(s)", "supervisor"}

# additional label tokens that indicate boundaries when accumulating multi-row fields
# include all supervisor label variants so they are recognised as boundaries
BOUNDARY_LABELS = set(SUPERVISOR_LABELS) | {LABEL_DESCRIPTION, LABEL_PRIMARY_THEME, "remit"}
STOP_DESCRIPTION_LABELS = {"reasonable expected outcome", "reasonab"}

# defaults
DEFAULT_COMBINED_CSV = CSV_OUTPUT_DIR / "projects_summary.csv"

# expose the tokenized dir as a module-level constant for other modules (e.g. CLI / preprocessor)
TOKENIZED_CSV_DIR = CSV_TOK_OUTPUT_DIR

logger.debug("REPO_ROOT: %s", REPO_ROOT)
logger.debug("RAW_PDF_DIR: %s", RAW_PDF_DIR)
logger.debug("CSV_OUTPUT_DIR: %s", CSV_OUTPUT_DIR)
logger.debug("CSV_TOK_OUTPUT_DIR: %s", CSV_TOK_OUTPUT_DIR)


# --- helpers ---
def normalize(s: Optional[str]) -> str:
    """
    Normalise whitespace and convert None to empty string (further cleaning done later).
    """
    if s is None:
        return ""
    return re.sub(r"\s+", " ", str(s)).strip()


def clean_entry(value):
    """
    Convert None/NaN/whitespace-only values to the literal string "empty",
    otherwise strip and return the string value.
    """
    import pandas as _pd

    if value is None:
        return "empty"
    # pandas NaN are floats
    if isinstance(value, float) and _pd.isna(value):
        return "empty"
    s = str(value).strip()
    return s if s else "empty"


def is_label_cell(text: Optional[str], target: Union[str, List[str], set]) -> bool:
    """
    Return True if the provided text contains the target label.

    Matching strategy:
      - Normalize the cell text: lowercase, replace punctuation with spaces, collapse whitespace.
      - Normalize each target similarly.
      - Then check if any normalized target appears as a substring (and also allow word-boundary match).
    This handles 'Supervisors', 'Supervisor(s)', 'Supervisor (s):', etc.
    """
    if not text:
        return False

    # normalize function: lowercase, drop punctuation to spaces, collapse whitespace
    def _norm(t: str) -> str:
        low = normalize(t).lower()
        # replace any non-word (not letter/number/underscore) with a space
        cleaned = re.sub(r"[^\w\s]", " ", low)
        cleaned = re.sub(r"\s+", " ", cleaned).strip()
        return cleaned

    cell_norm = _norm(text)

    # single string target
    if isinstance(target, (str,)):
        targ_norm = _norm(target)
        if not targ_norm:
            return False
        # match either substring or whole word
        if targ_norm in cell_norm:
            return True
        # word-boundary fallback
        return bool(re.search(rf"\b{re.escape(targ_norm)}\b", cell_norm))

    # iterable of candidates
    for t in target:
        targ_norm = _norm(str(t))
        if not targ_norm:
            continue
        if targ_norm in cell_norm or re.search(rf"\b{re.escape(targ_norm)}\b", cell_norm):
            return True

    return False


def looks_like_boundary(next_cells: List[str]) -> bool:
    """
    Return True if any of the next_cells contains a known boundary label.
    """
    for c in next_cells:
        if not c:
            continue
        low = normalize(c).lower()
        if any(lbl in low for lbl in BOUNDARY_LABELS):
            return True
    return False


# --- extraction (kept as your logic) ---
def extract_projects_from_table(table_rows: List[List[Optional[str]]]) -> List[Dict[str, str]]:
    """
    Reads a table and extracts project information from it.
    Each project is a dictionary with "title", "primary_theme", "supervisors", "description"
    Returns a list of projects - a dictionary with the four items above
    """
    projects: List[Dict[str, str]] = []
    cur = {"title": "", "primary_theme": "", "supervisors": "", "description": ""}
    i = 0
    while i < len(table_rows):
        cells = [normalize(c) for c in table_rows[i]]
        first_non_empty_idx = next((j for j, c in enumerate(cells) if c), None)
        first_cell = cells[first_non_empty_idx] if first_non_empty_idx is not None else ""

        # TITLE
        if is_label_cell(first_cell, LABEL_TITLE):
            # push previous if any
            if cur["title"] or cur["primary_theme"] or cur["supervisors"] or cur["description"]:
                projects.append(cur)
                cur = {"title": "", "primary_theme": "", "supervisors": "", "description": ""}

            # attempt to take the rest of the same row as title
            rest = " ".join(cells[first_non_empty_idx + 1 :]).strip()
            if rest:
                cur["title"] = rest
            else:
                # accumulate title from subsequent rows until we hit another label
                j = i + 1
                parts = []
                while j < len(table_rows):
                    next_cells = [normalize(x) for x in table_rows[j]]
                    if looks_like_boundary(next_cells):
                        break
                    parts.extend([c for c in next_cells if c])
                    j += 1
                cur["title"] = " ".join(parts).strip()

        # PRIMARY THEME
        elif is_label_cell(first_cell, LABEL_PRIMARY_THEME):
            rest = " ".join(cells[first_non_empty_idx + 1 :]).strip()
            if rest:
                cur["primary_theme"] = rest
            else:
                j = i + 1
                parts = []
                while j < len(table_rows):
                    next_cells = [normalize(x) for x in table_rows[j]]
                    # theme likely short; stop if we hit other labels
                    if looks_like_boundary(next_cells):
                        break
                    parts.extend([c for c in next_cells if c])
                    j += 1
                cur["primary_theme"] = " ".join(parts).strip()

        # SUPERVISORS
        elif is_label_cell(first_cell, SUPERVISOR_LABELS):
            rest = " ".join(cells[first_non_empty_idx + 1 :]).strip()
            if rest:
                cur["supervisors"] = rest
            else:
                j = i + 1
                parts = []
                while j < len(table_rows):
                    next_cells = [normalize(x) for x in table_rows[j]]
                    if any(
                        is_label_cell(c, LABEL_DESCRIPTION)
                        or is_label_cell(c, LABEL_TITLE)
                        or is_label_cell(c, LABEL_PRIMARY_THEME)
                        for c in next_cells
                        if c
                    ):
                        break
                    parts.extend([c for c in next_cells if c])
                    j += 1
                cur["supervisors"] = " ".join(parts).strip()

        # DESCRIPTION
        elif is_label_cell(first_cell, LABEL_DESCRIPTION):
            parts = []
            rest = " ".join(cells[first_non_empty_idx + 1 :]).strip()
            if rest:
                parts.append(rest)
            j = i + 1
            while j < len(table_rows):
                next_cells = [normalize(x) for x in table_rows[j]]
                if any(any(is_label_cell(c, stop) for stop in STOP_DESCRIPTION_LABELS) for c in next_cells if c):
                    break
                # stop if we hit a boundary label (new field)
                if looks_like_boundary(next_cells):
                    break
                row_text = " ".join([c for c in next_cells if c]).strip()
                if row_text:
                    parts.append(row_text)
                j += 1
            cur["description"] = " ".join(parts).strip()
            i = j - 1

        else:
            # fallback: check second column for labels (some PDFs use column 1 as label)
            second = cells[1] if len(cells) > 1 else ""
            if is_label_cell(second, LABEL_TITLE):
                cur["title"] = " ".join(cells[2:]).strip()
            elif is_label_cell(second, LABEL_PRIMARY_THEME):
                cur["primary_theme"] = " ".join(cells[2:]).strip()
            elif is_label_cell(second, SUPERVISOR_LABELS):
                cur["supervisors"] = " ".join(cells[2:]).strip()
            elif is_label_cell(second, LABEL_DESCRIPTION):
                parts = [" ".join(cells[2:]).strip()] if any(cells[2:]) else []
                j = i + 1
                while j < len(table_rows):
                    next_cells = [normalize(x) for x in table_rows[j]]
                    if any(any(is_label_cell(c, stop) for stop in STOP_DESCRIPTION_LABELS) for c in next_cells if c):
                        break
                    if looks_like_boundary(next_cells):
                        break
                    row_text = " ".join([c for c in next_cells if c])
                    if row_text:
                        parts.append(row_text)
                    j += 1
                cur["description"] = " ".join(parts).strip()
                i = j - 1

        i += 1

    # final append
    if cur["title"] or cur["primary_theme"] or cur["supervisors"] or cur["description"]:
        projects.append(cur)
    return projects


# --- parse single PDF ---
def parse_pdf(pdf_path: Union[str, Path]) -> List[Dict[str, str]]:
    """
    Opens a project PDF file and returns a list of projects in there.
    Each project has the values "title", "primary_theme", "supervisors" and "description".
    """
    pdf_path = Path(pdf_path)
    if not pdf_path.exists():
        raise FileNotFoundError(f"PDF not found: {pdf_path}")
    all_projects: List[Dict[str, str]] = []
    with pdfplumber.open(pdf_path) as pdf:
        for page in pdf.pages:
            try:
                tables = page.extract_tables() or []
            except Exception:
                tables = []
            single = page.extract_table()
            if single and single not in tables:
                tables.append(single)
            for table in tables:
                rows = [[cell or "" for cell in row] for row in table]
                extracted = extract_projects_from_table(rows)
                if extracted:
                    all_projects.extend(extracted)

    # note: we intentionally do not replace empties here; final cleaning occurs when
    # constructing the DataFrame so every output cell is guaranteed to be a string "empty" if blank.
    for p in all_projects:
        for k, v in list(p.items()):
            p[k] = normalize(v)
    return all_projects


# --- process a single PDF and return list of projects (no csv write) ---
def projects_from_pdf(pdf_path: Union[str, Path]) -> List[Dict[str, str]]:
    """
    Logs the creation of a list of projects
    """
    logger.info("Parsing PDF: %s", Path(pdf_path).resolve())
    return parse_pdf(pdf_path)


# --- process all PDFs into one CSV ---
def process_all_pdfs_to_one_csv(output_path: Optional[Union[str, Path]] = None) -> Path:
    """
    Takes all PDFs in a folder and extracts the information into one single CSV file
    """
    if output_path is None:
        output_path = DEFAULT_COMBINED_CSV
    output_path = Path(output_path)
    output_path.parent.mkdir(parents=True, exist_ok=True)

    pdf_files = sorted(RAW_PDF_DIR.glob("*.pdf"))
    if not pdf_files:
        logger.warning("No PDFs found in %s", RAW_PDF_DIR)
        pd.DataFrame(columns=["title", "primary_theme", "supervisors", "description"]).to_csv(output_path, index=False)
        logger.info("Wrote empty CSV headers to: %s", output_path.resolve())
        return output_path.resolve()

    all_projects: List[Dict[str, str]] = []
    for pdf in pdf_files:
        try:
            projs = projects_from_pdf(pdf)
            logger.info(" -> %d projects from %s", len(projs), pdf.name)
            all_projects.extend(projs)
        except Exception as e:
            logger.error("Failed to parse %s: %s", pdf.name, e)

    if all_projects:
        df = pd.DataFrame.from_records(all_projects)
    else:
        df = pd.DataFrame(columns=["title", "primary_theme", "supervisors", "description"])

    # ensure required columns exist
    for col in ["title", "primary_theme", "supervisors", "description"]:
        if col not in df.columns:
            df[col] = ""

    df = df[["title", "primary_theme", "supervisors", "description"]]

    # --- CLEAN: replace empty/missing/NaN/whitespace-only values with the string "empty" ---
    df = df.apply(lambda col: col.map(clean_entry))

    df.to_csv(output_path, index=False)
    logger.info("Wrote %d rows to: %s", len(df), output_path.resolve())
    return output_path.resolve()


# --- process single PDF into CSV (existing behavior) ---
def process_pdf_to_csv(pdf_path: Union[str, Path], output_path: Optional[Union[str, Path]] = None) -> Path:
    """
    Takes one PDF in a folder and extracts the information into one single CSV file
    """
    pdf_path = Path(pdf_path)
    if pdf_path.parent == Path(".") or pdf_path.parent == Path(""):
        candidate = RAW_PDF_DIR / pdf_path.name
        if candidate.exists():
            pdf_path = candidate
    if not pdf_path.exists():
        raise FileNotFoundError(f"PDF not found: {pdf_path}")

    if output_path is None:
        output_path = CSV_OUTPUT_DIR / (pdf_path.stem + ".csv")
    output_path = Path(output_path)
    output_path.parent.mkdir(parents=True, exist_ok=True)

    projects = parse_pdf(pdf_path)

    if projects:
        df = pd.DataFrame.from_records(projects)
    else:
        df = pd.DataFrame(columns=["title", "primary_theme", "supervisors", "description"])

    for col in ["title", "primary_theme", "supervisors", "description"]:
        if col not in df.columns:
            df[col] = ""

    df = df[["title", "primary_theme", "supervisors", "description"]]

    # --- CLEAN: replace empty/missing/NaN/whitespace-only values with the string "empty" ---
    df = df.apply(lambda col: col.map(clean_entry))

    df.to_csv(output_path, index=False)
    logger.info("Wrote %d rows to: %s", len(df), output_path.resolve())
    return output_path.resolve()


# --- CLI ---
def _cli():
    import argparse

    parser = argparse.ArgumentParser(description="Extract projects from PDF(s) into CSV (pdfplumber).")
    parser.add_argument("pdf", nargs="?", default=None,
                        help="Optional PDF filename in data/raw_PDFs to process. If omitted, all PDFs in raw_PDFs/ are processed.")
    parser.add_argument("-o", "--output", help="explicit output CSV path (optional)", default=None)
    args = parser.parse_args()

    if args.pdf is None:
        out = process_all_pdfs_to_one_csv(args.output)
    else:
        out = process_pdf_to_csv(Path(args.pdf), args.output)
    logger.info("Done — CSV at: %s", out)


if __name__ == "__main__":
    _cli()<|MERGE_RESOLUTION|>--- conflicted
+++ resolved
@@ -1,23 +1,12 @@
 """
 pdf_loader_plumber.py
 Date: 28/10/2025
-<<<<<<< HEAD
-
-Description: Reads PDFs from data/raw_PDF and re-writes them as CVS into data/projects_CSVs
-with [title,primary_theme,supervisors,description]
-=======
 --------------------------------------------------------#
 Description: Reads PDF files and parses into raw text
 Input: All (or single) PDFs inside data/raw_PDFs/
 Output: project_summary.csv to data/project_CSVs/ 
         [title,primary_theme,supervisors,description]
->>>>>>> ee90fb21
-
-Input: PDF files (reads them from data/raw_PDFs directory)
-
-Output: CSVs (writes them from data/projects_CSVs)
-
-<<<<<<< HEAD
+
 Notes: 
 This file only runs from terminal when in src/project_recommender
 
@@ -30,11 +19,6 @@
 
 - Specify explicit output file
 python src/project_recommender/pdf_loader_plumber.py -o data/project_CSVs/my_projects.csv
-=======
-  # Specify explicit output file
-  python src/project_recommender/pdf_loader_plumber.py -o data/project_CSVs/my_projects.csv
---------------------------------------------------------#
->>>>>>> ee90fb21
 """
 
 from pathlib import Path
