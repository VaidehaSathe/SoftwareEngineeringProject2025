"""
<<<<<<< HEAD
loader.py
Date: 29/10/2025

=======
# loader.py
# Date: 29/10/2025
--------------------------------------------------------#
>>>>>>> ee90fb21
Description: Moves PDF files from a specified directory to a local folder called data/raw_PDFs.

Input: Filepath of a folder containing any PDFs the user wants read

Output: 
<<<<<<< HEAD
=======
- The folders /data/raw_PDFs, data/project_CSVs, and data/tokenized_CSVs 
in the repo root (where the script runs from)
>>>>>>> ee90fb21
- Moves the PDFs from the local folder to /data/raw_PDFs
- Prints the directory /data/raw_PDFs, the names of the copied PDFs and the number of copied PDFs

<<<<<<< HEAD
Notes:
I used os.path.abspath and os.path.dirname instead of explicitly calling '..' so it should be compatable with different OSes.
=======
I used os.path.abspath and os.path.dirname instead of explicitly 
calling '..' so it should be compatable with different OSes.
--------------------------------------------------------#
>>>>>>> ee90fb21
"""

from pathlib import Path
import shutil
import os

def repo_root_guess() -> Path:
    """
    Function that tries to return the directory 2 levels above the file's current directory.
    If fails, it returns the current directory.
    """
    try:
        return Path(__file__).resolve().parents[2]
    except Exception:
        return Path.cwd()

REPO_ROOT = repo_root_guess()

# primary data dirs used by the pipeline
RAW_PDF_DIR = (REPO_ROOT / "data" / "raw_PDFs").resolve()
CSV_OUTPUT_DIR = (REPO_ROOT / "data" / "project_CSVs").resolve()
CSV_TOK_OUTPUT_DIR = (REPO_ROOT / "data" / "tokenized_CSVs").resolve()

# ensure directories exist (idempotent)
RAW_PDF_DIR.mkdir(parents=True, exist_ok=True)
CSV_OUTPUT_DIR.mkdir(parents=True, exist_ok=True)
CSV_TOK_OUTPUT_DIR.mkdir(parents=True, exist_ok=True)

def move_pdf(filepath):
    """ 
<<<<<<< HEAD
    Moves PDFs from a given filepath into data/raw_PDFs

    Args: The filepath that you want to move the PDF files from.
    Returns: The directory data/raw_PDFs, the names of the PDF files and how many there are.
    """
=======
    Input the filepath that you want to move the PDF files from
    This function will move them to data/raw_PDFs.
    """
    filepath_resolved_folder = os.path.abspath(os.path.dirname(__file__))
>>>>>>> ee90fb21
    # home/teaching/SoftwareEngineeringProject2025/src/project_recommender/loader.py
    filepath_resolved_folder = os.path.abspath(os.path.dirname(__file__))

    # Resolve the filepath of the folder containing PDFs
    filepath_resolved = Path(filepath).resolve()

    # Find the PDFs
    pdfs = [file for file in filepath_resolved.rglob("*.pdf") if file.is_file()]
    if pdfs == []:
        return("There are no PDFs in this filepath")

<<<<<<< HEAD
    # Find the directory that is two directories 'up'. os.path.dirname finds the directory directly above its argument.
    # Path() converts the string to a path.
=======
    # Find the directory that is two directories 'up'
    # os.path.dirname finds the directory directly above its argument
    # Path() converts the string to a path
    # two_up = filepath_resolved_folder.resolve().parents[2]
>>>>>>> ee90fb21
    two_up = Path(os.path.dirname(os.path.dirname(filepath_resolved_folder)))

    # Find the directory called 'data'
    data_directory = None
    raw_PDFs_directory = None
    for directory in two_up.iterdir():
        if directory.is_dir() and directory.name.lower() == "data":
            data_directory = directory
            break
    if data_directory is None:
        return("There is no data directory, or it could not be found")

    # Find the directory called 'raw_PDFs'
    for directory in data_directory.iterdir():
        if directory.is_dir() and directory.name == "raw_PDFs":
            raw_PDFs_directory = directory
    if raw_PDFs_directory is None:
        return("There is no raw_PDFs directory, or it could not be found")

    # Copies the PDFs into the data directory and counts them
    copied=[]
    for pdf in pdfs:
        destination = raw_PDFs_directory / pdf.name
        shutil.copy2(pdf,destination)
        copied.append(destination)

    return {"Copied into": raw_PDFs_directory, "Copied files": copied,
            "Number of files copied": len(copied)}<|MERGE_RESOLUTION|>--- conflicted
+++ resolved
@@ -1,34 +1,19 @@
 """
-<<<<<<< HEAD
 loader.py
 Date: 29/10/2025
 
-=======
-# loader.py
-# Date: 29/10/2025
---------------------------------------------------------#
->>>>>>> ee90fb21
 Description: Moves PDF files from a specified directory to a local folder called data/raw_PDFs.
 
 Input: Filepath of a folder containing any PDFs the user wants read
 
 Output: 
-<<<<<<< HEAD
-=======
 - The folders /data/raw_PDFs, data/project_CSVs, and data/tokenized_CSVs 
 in the repo root (where the script runs from)
->>>>>>> ee90fb21
 - Moves the PDFs from the local folder to /data/raw_PDFs
 - Prints the directory /data/raw_PDFs, the names of the copied PDFs and the number of copied PDFs
 
-<<<<<<< HEAD
 Notes:
 I used os.path.abspath and os.path.dirname instead of explicitly calling '..' so it should be compatable with different OSes.
-=======
-I used os.path.abspath and os.path.dirname instead of explicitly 
-calling '..' so it should be compatable with different OSes.
---------------------------------------------------------#
->>>>>>> ee90fb21
 """
 
 from pathlib import Path
@@ -59,18 +44,11 @@
 
 def move_pdf(filepath):
     """ 
-<<<<<<< HEAD
     Moves PDFs from a given filepath into data/raw_PDFs
 
     Args: The filepath that you want to move the PDF files from.
     Returns: The directory data/raw_PDFs, the names of the PDF files and how many there are.
     """
-=======
-    Input the filepath that you want to move the PDF files from
-    This function will move them to data/raw_PDFs.
-    """
-    filepath_resolved_folder = os.path.abspath(os.path.dirname(__file__))
->>>>>>> ee90fb21
     # home/teaching/SoftwareEngineeringProject2025/src/project_recommender/loader.py
     filepath_resolved_folder = os.path.abspath(os.path.dirname(__file__))
 
@@ -82,15 +60,8 @@
     if pdfs == []:
         return("There are no PDFs in this filepath")
 
-<<<<<<< HEAD
     # Find the directory that is two directories 'up'. os.path.dirname finds the directory directly above its argument.
     # Path() converts the string to a path.
-=======
-    # Find the directory that is two directories 'up'
-    # os.path.dirname finds the directory directly above its argument
-    # Path() converts the string to a path
-    # two_up = filepath_resolved_folder.resolve().parents[2]
->>>>>>> ee90fb21
     two_up = Path(os.path.dirname(os.path.dirname(filepath_resolved_folder)))
 
     # Find the directory called 'data'
