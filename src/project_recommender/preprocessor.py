"""
preprocessor.py
Date: 27/10/2025

Description: This module contains functions to preprocess text data to feed into the recommender module.
- data_preprocessor: Tokenizes all description elements from Extracted Data CSV
- query_preprocessor: Tokenizes input text string for recommender

Inputs: Origanal Text

Outputs: Tokenized Text
"""

import pandas as pd
import nltk

nltk_resources=['punkt', 'averaged_perceptron_tagger', 'wordnet', 'stopwords']

def add_nltk_resources():
    """
    Checks if the above nltk resources are available
    If they aren't, download them
    """
    missing = []
    for resource in nltk_resources:
        try:
            nltk.data.find(resource)
        except LookupError:
            missing.append(resource)
    if missing:
        for resource in missing:
            nltk.download(resource,quiet=True)

add_nltk_resources()

from nltk.stem import WordNetLemmatizer
from nltk.corpus import stopwords
lemmatizer = WordNetLemmatizer()

stop_words = set(stopwords.words('english'))

verb_codes = {'VB', 'VBD', 'VBG', 'VBN', 'VBP', 'VBZ'}

def preprocess_text(text):
    """
    Preprocesses the input text by tokenizing, removing stop words, and lemmatizing verbs.
    
    Args:
        text (str): The input text string to preprocess.
    Returns:
        output_text (str): The preprocessed text string.
    """
    text = text.lower()
    temp_text = []
    words = nltk.word_tokenize(text)
    pos_tags = nltk.pos_tag(words)

    for i, word in enumerate(words):
        if pos_tags[i][1] in verb_codes:
            lemmatized = lemmatizer.lemmatize(word, 'v')
        else:
            lemmatized = lemmatizer.lemmatize(word)
        if lemmatized not in stop_words and lemmatized.isalpha():
            temp_text.append(lemmatized)

    output_text = ' '.join(temp_text)
    output_text = output_text.replace("n't", " not")
    output_text = output_text.replace("'m", " am")
    output_text = output_text.replace("'s", " is")
    output_text = output_text.replace("'re", " are")
    output_text = output_text.replace("'ll", " will")
    output_text = output_text.replace("'ve", " have")
    output_text = output_text.replace("'d", " would")
    return output_text

def data_preprocessor(filename):
    """
    Preprocesses the 'description' column of the input DataFrame.

    Cleans data by:
      • Removing rows with more than two 'empty' entries overall.
      • Replacing empty/'empty' descriptions with their corresponding title.
      • Replacing empty/'empty' supervisor fields or those with >15 words with "parse failed".
    Then tokenizes the description and saves the tokenized CSV.
    """

    import numpy as np

    # Load input CSV
    dataframe = pd.read_csv(f"data/project_CSVs/{filename}")

    # --- Rule 1: remove rows with too many 'empty' entries ---
    def too_many_empties(row):
        text = " ".join(map(str, row.values)).lower()
        return text.count("empty") > 2

    before_count = len(dataframe)
    dataframe = dataframe[~dataframe.apply(too_many_empties, axis=1)].reset_index(drop=True)

    # --- Rule 2: fill empty/'empty' descriptions with title ---
    desc = dataframe["description"].fillna("").astype(str).str.strip()
    empty_desc_mask = (desc == "") | (desc.str.lower() == "empty")
    num_filled = empty_desc_mask.sum()
    if num_filled > 0:
        dataframe.loc[empty_desc_mask, "description"] = dataframe.loc[empty_desc_mask, "title"]
        print(f"Filled {num_filled} empty descriptions with corresponding titles.")

    # --- Rule 3: handle supervisors ---
    sup = dataframe["supervisors"].fillna("").astype(str).str.strip()
    too_long_mask = sup.apply(lambda x: len(x.split()) > 15)
    empty_sup_mask = (sup == "") | (sup.str.lower() == "empty")
    parse_failed_mask = too_long_mask | empty_sup_mask
    num_failed = parse_failed_mask.sum()
    if num_failed > 0:
        dataframe.loc[parse_failed_mask, "supervisors"] = "parse failed"
        print(f"Marked {num_failed} supervisor entries as 'parse failed' (empty or >15 words).")

    # --- Summary of cleanup ---
    after_count = len(dataframe)
    removed = before_count - after_count
    if removed != 0:
        print(f"Removed {removed} rows with too many 'empty' fields.")
    else:
        print("No rows removed for excessive 'empty' fields.")

    # --- Tokenize the description column ---
    dataframe["tokenized_description"] = dataframe["description"].apply(preprocess_text)

    # The output (new) file name
    new_filename = f"tokenized_{filename}"

    # Save to tokenized_CSVs directory
    dataframe.to_csv(f"data/tokenized_CSVs/{new_filename}", index=False)
    print(f"Saved cleaned and tokenized CSV to data/tokenized_CSVs/{new_filename}")

<<<<<<< HEAD

# Previous code to delete rows
# def data_preprocessor(filename):
#     """
#     Preprocesses the 'description' column of the input DataFrame.
#     Args:
#         CSV File (.csv): The project list CSV name from the data/project_CSVs folder.
#     Saves:
#         CSV File (.csv): A new CSV with an additional 'tokenized_description'
#           column in data/tokenized_CSVs folder.
#     Returns:
#         None
#     """
#     # The input (original) file
#     dataframe = pd.read_csv(f'data/project_CSVs/{filename}')
#     def too_many_rows(row):
#         text = " ".join(map(str, row.values)).lower()
#         # Remove row if "empty" appears more than twice
#         return text.count("empty") > 2
#     before_count = len(dataframe)
#     # Drop rows where too_many_rows() is True
#     dataframe = dataframe[~dataframe.apply(too_many_rows, axis=1)]
#     after_count = len(dataframe)
#     if before_count - after_count != 0:
#         print(f"Removed {before_count - after_count} rows containing 'empty' more than twice.")
#     else:
#         print("No need to remove any rows.")
#     # Tokenize the description column
#     dataframe['tokenized_description'] = dataframe['description'].apply(preprocess_text)
#     # The output (new) file name
#     new_filename = f"tokenized_{filename}"
#     # Save to tokenized_CSVs directory
#     dataframe.to_csv(f"data/tokenized_CSVs/{new_filename}", index=False)
=======
>>>>>>> 03be666a
def query_preprocessor(query):
    """
    Preprocesses the input query string.
    
    Args:
        query (str): The input query string to preprocess.
    Returns:
        tokenized_query (str): The tokenized query string.
    """
    processed_query = preprocess_text(query)
    return processed_query<|MERGE_RESOLUTION|>--- conflicted
+++ resolved
@@ -133,42 +133,6 @@
     dataframe.to_csv(f"data/tokenized_CSVs/{new_filename}", index=False)
     print(f"Saved cleaned and tokenized CSV to data/tokenized_CSVs/{new_filename}")
 
-<<<<<<< HEAD
-
-# Previous code to delete rows
-# def data_preprocessor(filename):
-#     """
-#     Preprocesses the 'description' column of the input DataFrame.
-#     Args:
-#         CSV File (.csv): The project list CSV name from the data/project_CSVs folder.
-#     Saves:
-#         CSV File (.csv): A new CSV with an additional 'tokenized_description'
-#           column in data/tokenized_CSVs folder.
-#     Returns:
-#         None
-#     """
-#     # The input (original) file
-#     dataframe = pd.read_csv(f'data/project_CSVs/{filename}')
-#     def too_many_rows(row):
-#         text = " ".join(map(str, row.values)).lower()
-#         # Remove row if "empty" appears more than twice
-#         return text.count("empty") > 2
-#     before_count = len(dataframe)
-#     # Drop rows where too_many_rows() is True
-#     dataframe = dataframe[~dataframe.apply(too_many_rows, axis=1)]
-#     after_count = len(dataframe)
-#     if before_count - after_count != 0:
-#         print(f"Removed {before_count - after_count} rows containing 'empty' more than twice.")
-#     else:
-#         print("No need to remove any rows.")
-#     # Tokenize the description column
-#     dataframe['tokenized_description'] = dataframe['description'].apply(preprocess_text)
-#     # The output (new) file name
-#     new_filename = f"tokenized_{filename}"
-#     # Save to tokenized_CSVs directory
-#     dataframe.to_csv(f"data/tokenized_CSVs/{new_filename}", index=False)
-=======
->>>>>>> 03be666a
 def query_preprocessor(query):
     """
     Preprocesses the input query string.
